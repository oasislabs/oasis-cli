--- conflicted
+++ resolved
@@ -5,44 +5,30 @@
 
 import pytest
 
-<<<<<<< HEAD
-=======
 # pylint: disable=relative-beyond-top-level
->>>>>>> 1891d1f6
 from .conftest import SAMPLE_KEY
 
 SKIP_REASON = '`deploy` subcommand is soft deprecated'
 
 
-<<<<<<< HEAD
-@pytest.mark.skip(reason='deploy command is soft-deprecated')
-=======
 @pytest.mark.skip(reason=SKIP_REASON)
->>>>>>> 1891d1f6
 def test_deploy_no_key(oenv):
     app_dir = osp.join(oenv.create_project(), 'app')
     cp = oenv.run('oasis deploy', cwd=app_dir, stdout=PIPE, check=False)
     assert 'https://dashboard.oasiscloud.io' in cp.stdout
 
 
-<<<<<<< HEAD
-@pytest.mark.skip(reason='deploy command is soft-deprecated')
-=======
 @pytest.mark.skip(reason=SKIP_REASON)
->>>>>>> 1891d1f6
 def test_deploy_with_key(oenv, mock_tool):
     mock_tool.create_at(osp.join(oenv.bin_dir, 'npm'))
     app_dir = osp.join(oenv.create_project(), 'app')
     oenv.run(f'oasis config profile.default.credential "{SAMPLE_KEY}"')
     cp = oenv.run('oasis deploy', cwd=app_dir, stdout=PIPE)
-    assert mock_tool.parse_output(cp.stdout)[1]['env']['OASIS_PROFILE'] == 'default'
+    assert mock_tool.parse_output(
+        cp.stdout)[1]['env']['OASIS_PROFILE'] == 'default'
 
 
-<<<<<<< HEAD
-@pytest.mark.skip(reason='deploy command is soft-deprecated')
-=======
 @pytest.mark.skip(reason=SKIP_REASON)
->>>>>>> 1891d1f6
 def test_deploy_profile(oenv, mock_tool):
     mock_tool.create_at(osp.join(oenv.bin_dir, 'npm'))
     app_dir = osp.join(oenv.create_project(), 'app')
@@ -50,4 +36,5 @@
     # note below: 0th invocation of "npm" is `npm install`, which is done without OASIS_PROFILE
 
     cp = oenv.run('oasis deploy --profile local', cwd=app_dir, stdout=PIPE)
-    assert mock_tool.parse_output(cp.stdout)[1]['env']['OASIS_PROFILE'] == 'local'+    assert mock_tool.parse_output(
+        cp.stdout)[1]['env']['OASIS_PROFILE'] == 'local'