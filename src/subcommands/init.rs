--- conflicted
+++ resolved
@@ -116,14 +116,10 @@
         .map(|line| {
             let line = line?;
             Ok(if line.starts_with("const WASM = ") {
-<<<<<<< HEAD
-                format!("const WASM = \'../service/target/service/{}.wasm\';", project_name)
-=======
                 format!(
                     "const WASM = \'../service/target/service/{}.wasm\';",
                     project_name
                 )
->>>>>>> e0b5ee28
             } else {
                 line
             })
