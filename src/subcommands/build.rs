--- conflicted
+++ resolved
@@ -312,11 +312,7 @@
         .map_err(output_error_handler)?;
     out_file
         .write_all(ts::generate(&iface, &bytecode).to_string().as_bytes())
-<<<<<<< HEAD
-        .map_err(|e| anyhow::format_err!("could not generate `{}`: {}", ts_file.display(), e))?;
-=======
         .map_err(output_error_handler)?;
->>>>>>> 1891d1f6
     crate::cmd!("npx", "prettier", "--write", &ts_file).ok();
     Ok(())
 }