--- conflicted
+++ resolved
@@ -79,44 +79,19 @@
 
         config.write_to_file(path)?;
 
-<<<<<<< HEAD
-    fn present_dialogue_for_opts(
-        dialoguer: &mut dialogue::Dialoguer,
-    ) -> Result<DefaultOpts, failure::Error> {
-        dialoguer.introduction();
-
-        let telemetry_enabled =
-            dialoguer.confirm("Would like to help us by providing telemetry data?", false)?;
-        let local_private_key = dialoguer
-            .ask_string("What private key would you like to use for local deployments?")?;
-=======
         println!("Created new configuration file at `{}`.\n", path.display());
 
         std::thread::sleep(std::time::Duration::from_millis(700));
         // ^ give the user some time to ack the creation of the new file
->>>>>>> 6809816b
 
         Ok(config)
     }
 
-<<<<<<< HEAD
-    fn write_to_file_with_dialogue(path: &Path) -> Result<(), failure::Error> {
-        let mut dialoguer = dialogue::Dialoguer::new();
-        let opts = Self::present_dialogue_for_opts(&mut dialoguer)?;
-        let config = Self::default_with_options(opts);
-        let file = OpenOptions::new().write(true).create(true).open(path)?;
-        let mut writer = io::BufWriter::new(file);
-        let content = toml::to_string_pretty(&config)?;
-        writer.write_all(&content.into_bytes())?;
-        info!("configuration file {} has been generated. Edit the configuration file in case modifications are required.", path.to_str().unwrap());
-        Ok(())
-=======
     fn read_from_file(path: &Path) -> Result<Self, failure::Error> {
         let config_bytes = fs::read(path)
             .map_err(|err| Error::ReadFile(path.display().to_string(), err.to_string()))?;
         Ok(toml::from_slice(&config_bytes)
             .map_err(|err| Error::ConfigParse(path.display().to_string(), err.to_string()))?)
->>>>>>> 6809816b
     }
 
     fn write_to_file(&self, path: impl AsRef<Path>) -> Result<(), failure::Error> {
@@ -124,22 +99,6 @@
     }
 }
 
-<<<<<<< HEAD
-#[cfg(test)]
-mod tests {
-
-    use std::{io, path::PathBuf, vec::Vec};
-
-    use crate::{
-        config::{Config, DefaultOpts, Endpoint},
-        dialogue::{Dialoguer, LineRead},
-        path::Provider as PathProvider,
-    };
-
-    struct CustomProvider {
-        pub config_dir: Option<PathBuf>,
-    }
-=======
 #[derive(Clone, Debug, Serialize, Deserialize)]
 pub struct Profile {
     #[serde(default)]
@@ -161,7 +120,6 @@
         let _ = uuid::Uuid::new_v4()
             .to_hyphenated()
             .encode_lower(&mut user_id);
->>>>>>> 6809816b
 
         Telemetry {
             enabled: false,
@@ -170,105 +128,6 @@
     }
 }
 
-<<<<<<< HEAD
-    struct StringLineRead {
-        lines: Vec<String>,
-    }
-
-    impl LineRead for StringLineRead {
-        fn read_line(&mut self, buf: &mut String) -> io::Result<usize> {
-            buf.clear();
-            let line = self.lines.remove(0);
-            buf.insert_str(0, &line);
-            buf.insert(buf.len(), '\n');
-            Ok(buf.len())
-        }
-    }
-
-    #[test]
-    fn test_defaults_with_options_telemetry_enabled() -> Result<(), failure::Error> {
-        let config = Config::default_with_options(DefaultOpts {
-            telemetry_enabled: true,
-            local_private_key: "1234".to_string(),
-            path_provider: Some(box CustomProvider {
-                config_dir: Some(PathBuf::from("/config")),
-            }),
-        });
-
-        assert_eq!(PathBuf::from(""), config.logging.path_stdout);
-        assert_eq!(PathBuf::from(""), config.logging.path_stderr);
-        assert_eq!(PathBuf::from("/config/oasis/log"), config.logging.dir);
-        assert_eq!(config.logging.id.len() == 36, true);
-        assert_eq!(true, config.logging.enabled);
-        assert_eq!(
-            "https://gollum.devnet2.oasiscloud.io/",
-            config.telemetry.endpoint
-        );
-        assert_eq!(true, config.telemetry.enabled);
-        assert_eq!(50, config.telemetry.min_files);
-
-        assert_eq!(2, config.profiles.len());
-        let local = config.profiles.get("local").unwrap();
-        assert_eq!("1234", local.private_key);
-        assert_eq!("http://localhost:8546/", local.endpoint);
-        assert_eq!(Endpoint::Local, local.endpoint_type);
-
-        let default = config.profiles.get("default").unwrap();
-        assert_eq!("", default.private_key);
-        assert_eq!("https://gateway.devnet.oasiscloud.io", default.endpoint);
-        assert_eq!(Endpoint::Remote, default.endpoint_type);
-        Ok(())
-    }
-
-    #[test]
-    fn test_defaults_with_options_telemetry_disabled() -> Result<(), failure::Error> {
-        let config = Config::default_with_options(DefaultOpts {
-            telemetry_enabled: false,
-            local_private_key: "1234".to_string(),
-            path_provider: Some(box CustomProvider {
-                config_dir: Some(PathBuf::from("/config")),
-            }),
-        });
-
-        assert_eq!(PathBuf::new(), config.logging.path_stdout);
-        assert_eq!(PathBuf::new(), config.logging.path_stderr);
-        assert_eq!(PathBuf::from("/config/oasis/log"), config.logging.dir);
-        assert_eq!(config.logging.id.len() == 36, true);
-        assert_eq!(false, config.logging.enabled);
-        assert_eq!(
-            "https://gollum.devnet2.oasiscloud.io/",
-            config.telemetry.endpoint
-        );
-        assert_eq!(false, config.telemetry.enabled);
-        assert_eq!(50, config.telemetry.min_files);
-
-        assert_eq!(2, config.profiles.len());
-        let local = config.profiles.get("local").unwrap();
-        assert_eq!("1234", local.private_key);
-        assert_eq!("http://localhost:8546/", local.endpoint);
-        assert_eq!(Endpoint::Local, local.endpoint_type);
-
-        let default = config.profiles.get("default").unwrap();
-        assert_eq!("", default.private_key);
-        assert_eq!("https://gateway.devnet.oasiscloud.io", default.endpoint);
-        assert_eq!(Endpoint::Remote, default.endpoint_type);
-        Ok(())
-    }
-
-    #[test]
-    fn test_present_dialogue_for_opts_telemetry_enabled() -> Result<(), failure::Error> {
-        let reader = StringLineRead {
-            lines: vec!["y".to_string(), "1234".to_string()],
-        };
-        let mut dialoguer = Dialoguer::new_with_reader(box reader, false);
-        let opts = Config::present_dialogue_for_opts(&mut dialoguer)?;
-
-        assert_eq!(true, opts.telemetry_enabled);
-        assert_eq!("1234", opts.local_private_key);
-        assert_eq!(true, opts.path_provider.is_none());
-        Ok(())
-    }
-=======
 #[derive(Clone, Debug, Serialize, Deserialize)]
 pub struct Logging {
     #[serde(skip)]
@@ -278,5 +137,4 @@
     pub dir: PathBuf,
     pub enabled: bool,
     pub id: String,
->>>>>>> 6809816b
 }