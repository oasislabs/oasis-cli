--- conflicted
+++ resolved
@@ -1,12 +1,9 @@
 extern crate walkdir;
 
-<<<<<<< HEAD
-=======
 use std::{
     collections::HashMap,
     path::{Path, PathBuf},
 };
->>>>>>> e0b5ee28
 use walkdir::WalkDir;
 
 pub enum ProjectType {
@@ -14,45 +11,6 @@
     Unknown,
 }
 
-<<<<<<< HEAD
-pub fn detect_project_type() -> ProjectType {
-    // Search CWD
-    let mut cargo_toml = std::path::Path::new("Cargo.toml");
-
-    // Search children
-    if !cargo_toml.exists() {
-        cargo_toml = match WalkDir::new(".")
-                .min_depth(1)
-                .max_depth(1)
-                .into_iter()
-                .filter_map(|e| e.ok())
-                .find(|e| e.path().file_name() == cargo_toml.file_name()) {
-            Some(e) => e.path(),
-            None    => std::path::Path::new("Cargo.toml"),
-        };
-    }
-
-    // Search ancestors
-    if !cargo_toml.exists() {
-        cargo_toml = match std::path::Path::new(".")
-                .ancestors()
-                .into_iter()
-                .map(|p| p.join("Cargo.toml"))
-                .find(|p| p.as_path().exists()) {
-            Some(p) => p.as_path(),
-            None => std::path::Path::new("Cargo.toml"),
-        };
-    }
-
-    if cargo_toml.exists() {
-        let mut manifest = cargo_toml::Manifest::from_path(cargo_toml).unwrap();
-        manifest
-            .complete_from_path(std::path::Path::new("."))
-            .unwrap();
-        ProjectType::Rust(box manifest)
-    } else {
-        ProjectType::Unknown
-=======
 type CreateProject = fn(&Path) -> ProjectType;
 
 const RUST_ARTIFACT: &str = "Cargo.toml";
@@ -76,7 +34,6 @@
     if Path::new(".").read_dir().into_iter().len() == 0 {
         path.push(RUST_ARTIFACT);
         return create_rust_project(Path::new(&RUST_ARTIFACT));
->>>>>>> e0b5ee28
     }
 
     for entry in WalkDir::new(".")
