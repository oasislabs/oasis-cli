#[macro_use]
extern crate clap;
#[macro_use]
extern crate log;
extern crate env_logger;

mod cmd_build;
mod cmd_clean;
mod cmd_ifextract;
mod cmd_init;
mod command;
mod config;
mod error;
mod utils;

use std::{
    fs,
    path::{Path, PathBuf},
};

fn main() {
    let mut log_builder = env_logger::Builder::from_default_env();
    log_builder.format(log_format);
    log_builder.init();

    let mut app = clap_app!(oasis =>
        (about: crate_description!())
        (version: crate_version!())
        (@setting InferSubcommands)
        (@subcommand init =>
            (about: "Create a new Oasis package")
            (@arg NAME: +required "Package name")
            (@group type =>
                (@arg rust: --rust "Create a new Rust project")
            )
        )
        (@subcommand build =>
            (about: "Build services for the Oasis platform")
            (@arg release: --release "Build with optimizations")
            (@arg verbose: +multiple -v --verbose "Increase verbosity")
            (@arg stack_size: --stack-size "Set the Wasm stack size")
            (@arg hardmode: --hardmode "Build a vanilla WASI service (that doesn't use Mantle)")
            (@arg SERVICE: +multiple "Specify which service(s) to build")
        )
        (@subcommand test =>
            (about: "Run integration tests against a simulated Oasis runtime.")
            (@arg verbose: +multiple -v --verbose "Increase verbosity")
        )
        (@subcommand clean =>
            (about: "Remove build products")
        )
        (@subcommand ifextract =>
            (about: "Extract interface definition(s) from a Mantle service.wasm")
            (@arg out_dir: -o --out +takes_value "Where to write the interface.json(s). Defaults to current directory. Pass `-` to write to stdout.")
            (@arg SERVICE_URL: +required "The URL of the service.wasm file(s)")
        )
    );

<<<<<<< HEAD
    let config_dir = must_initialize();
    let config = match parse_config(config_dir) {
        Err(err) => panic!("failed to load configuration `{}`", err.to_string()),
        Ok(config) => config,
    };

=======
>>>>>>> dbedaec5
    // Store `help` for later since `get_matches` takes ownership.
    let mut help = std::io::Cursor::new(Vec::new());
    app.write_long_help(&mut help).unwrap();

    let app_m = app.get_matches();

    let config = match generate_config() {
        Ok(config) => config,
        Err(err) => {
            error!("{}", err);
            std::process::exit(1);
        }
    };

    let result = match app_m.subcommand() {
        ("init", Some(m)) => cmd_init::init(&config, m.value_of("NAME").unwrap_or("."), "rust"),
        ("build", Some(m)) => cmd_build::BuildOptions::new(config, &m).and_then(cmd_build::build),
        ("clean", Some(_)) => cmd_clean::clean(&config),
        ("ifextract", Some(m)) => cmd_ifextract::ifextract(
            m.value_of("SERVICE_URL").unwrap(),
            Path::new(m.value_of("out_dir").unwrap_or(".")),
        ),
        _ => {
            println!("{}", String::from_utf8(help.into_inner()).unwrap());
            return;
        }
    };

    if let Err(err) = result {
        error!("{}", err);
        std::process::exit(1);
    }
}

fn ensure_oasis_dirs() -> Result<PathBuf, failure::Error> {
    let oasis_dir = match dirs::config_dir() {
        Some(mut config_dir) => {
            config_dir.push("oasis");
            config_dir
        }
        None => return Err(failure::format_err!("could not resolve user config dir")),
    };

    let log_dir = oasis_dir.join("log");
    if !log_dir.is_dir() {
        fs::create_dir_all(log_dir)?;
    }

    Ok(oasis_dir)
}

<<<<<<< HEAD
fn parse_config(oasis_dir: PathBuf) -> Result<config::Config, failure::Error> {
    let config_path = Path::new(&oasis_dir).join("config");
    config::Config::load(config_path.to_str().unwrap())
=======
fn generate_config() -> Result<config::Config, failure::Error> {
    let oasis_dir = ensure_oasis_dirs()?;
    let id = rand::random::<u64>();
    let timestamp = chrono::Utc::now().timestamp();
    let logdir = oasis_dir.join("log");

    Ok(config::Config {
        id,
        timestamp,
        logging: config::Logging {
            path_stdout: Path::new(&logdir).join(format!("{}.{}.stdout", timestamp, id)),
            path_stderr: Path::new(&logdir).join(format!("{}.{}.stderr", timestamp, id)),
            dir: logdir,
            enabled: true,
        },
    })
}

fn log_format(fmt: &mut env_logger::fmt::Formatter, record: &log::Record) -> std::io::Result<()> {
    use colored::*;
    use std::io::Write as _;

    let level = match record.level() {
        log::Level::Trace => "trace".bold().white(),
        log::Level::Debug => "debug".bold().white(),
        log::Level::Info => "info".bold().blue(),
        log::Level::Warn => "warning".bold().yellow(),
        log::Level::Error => "error".bold().red(),
    };

    writeln!(fmt, "{}: {}", level, record.args())
>>>>>>> dbedaec5
}<|MERGE_RESOLUTION|>--- conflicted
+++ resolved
@@ -56,28 +56,17 @@
         )
     );
 
-<<<<<<< HEAD
-    let config_dir = must_initialize();
+    let config_dir = must_ensure_oasis_dirs();
     let config = match parse_config(config_dir) {
         Err(err) => panic!("failed to load configuration `{}`", err.to_string()),
         Ok(config) => config,
     };
 
-=======
->>>>>>> dbedaec5
     // Store `help` for later since `get_matches` takes ownership.
     let mut help = std::io::Cursor::new(Vec::new());
     app.write_long_help(&mut help).unwrap();
 
     let app_m = app.get_matches();
-
-    let config = match generate_config() {
-        Ok(config) => config,
-        Err(err) => {
-            error!("{}", err);
-            std::process::exit(1);
-        }
-    };
 
     let result = match app_m.subcommand() {
         ("init", Some(m)) => cmd_init::init(&config, m.value_of("NAME").unwrap_or("."), "rust"),
@@ -99,6 +88,13 @@
     }
 }
 
+fn must_ensure_oasis_dirs() -> PathBuf {
+    match ensure_oasis_dirs() {
+        Ok(path) => path,
+        Err(err) => panic!(err.to_string()),
+    }
+}
+
 fn ensure_oasis_dirs() -> Result<PathBuf, failure::Error> {
     let oasis_dir = match dirs::config_dir() {
         Some(mut config_dir) => {
@@ -116,27 +112,9 @@
     Ok(oasis_dir)
 }
 
-<<<<<<< HEAD
 fn parse_config(oasis_dir: PathBuf) -> Result<config::Config, failure::Error> {
     let config_path = Path::new(&oasis_dir).join("config");
     config::Config::load(config_path.to_str().unwrap())
-=======
-fn generate_config() -> Result<config::Config, failure::Error> {
-    let oasis_dir = ensure_oasis_dirs()?;
-    let id = rand::random::<u64>();
-    let timestamp = chrono::Utc::now().timestamp();
-    let logdir = oasis_dir.join("log");
-
-    Ok(config::Config {
-        id,
-        timestamp,
-        logging: config::Logging {
-            path_stdout: Path::new(&logdir).join(format!("{}.{}.stdout", timestamp, id)),
-            path_stderr: Path::new(&logdir).join(format!("{}.{}.stderr", timestamp, id)),
-            dir: logdir,
-            enabled: true,
-        },
-    })
 }
 
 fn log_format(fmt: &mut env_logger::fmt::Formatter, record: &log::Record) -> std::io::Result<()> {
@@ -152,5 +130,4 @@
     };
 
     writeln!(fmt, "{}: {}", level, record.args())
->>>>>>> dbedaec5
 }